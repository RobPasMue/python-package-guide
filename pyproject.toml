--- conflicted
+++ resolved
@@ -22,9 +22,8 @@
     "sphinx-inline-tabs",
     # for project cards
     "matplotlib",
-<<<<<<< HEAD
+    # for license page bibliography
     "sphinxcontrib-bibtex",
-=======
 ]
 
 [project.optional-dependencies]
@@ -35,7 +34,6 @@
     "vale",
     # for managing translation files
     "sphinx-intl",
->>>>>>> 9769a299
 ]
 
 [tool.hatch.build.targets.wheel]
