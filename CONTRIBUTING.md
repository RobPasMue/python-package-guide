---
orphan: true
---
# Contributing to the Python Packaging Guide

The guide is a community resource.

## TL;DR

We welcome contributions in the form of issues and pull requests:

* If you have an idea for something that should be included in the guide, [please open an issue here](https://github.com/pyOpenSci/python-package-guide/issues).
* If you find a typo, feel free to [submit a pull request](https://github.com/pyOpenSci/python-package-guide/pulls) to modify the text directly. Or, if you are less comfortable with pull requests, feel free to open an issue.
* If you are interested in helping translate the guide into other languages, take a look at the [translation guide](./TRANSLATING.md).
* If you want to see a larger change to the content of the guide book, please submit an issue first!

If you are unsure about how to contribute or are not familiar with git and github, this guide will help you through the process.

## How the Python Packaging Guide is structured

The Python Packaging Guide is written in myST (a variant of MarkDown and rST) and we use **Sphinx**, a documentation engine built in `Python` to build the HTML version you see online.

We use a tool called Nox to manage the process of building the guide.

## Two approaches to contributing

You can contribute to the guide using two approaches.

The first approach is using a local copy of the guide in your computer. This option requires a more involved setup, but allows you to build the guide locally to verify your contribution did not introduce any bugs before submitting a pull request. It is the recommended approach for larger contribution, like writing a whole new section.

The second approach is making your contribution directly in the GitHub website. This option does not require any setup on your computer and while your contribution will still be tested when you submit a PR (continuous integration), it will take longer for you to get any feedback in case of issue. It is the best way to make small contribution, like fixing typos, or if this is your first contribution to open source and the first approach feels too intimidating.

## Forking the repository

<<<<<<< HEAD
Independently of the approach you choose, the first step is to fork the Python Packaging Guide repository into your personal GitHub space.
You can do this by clicking the "Fork" button in the top right corner of the repository page.

[Fork and Clone GitHub Repos](https://datascienceskills.org/lessons/git-github/git-intro/3-fork-clone/) is a good resource to learn more about forking.
=======
Independently of the approach you choose, the first step is to fork the Python Packaging Guide repository into your personal GitHub space. To "fork" a repository in GitHub means to create a copy of the main repository, or repo, that you have complete control over and can modify as you see fit.

To fork a repo,

1. Make sure you are logged into GitHub.

2. Go to the repo you would like to fork, in this case the [Python Packaging Guide](https://www.github.com/pyopensci/python-package-guide) repo.

3. In the top right-hand corner of the page there is a 'Fork' button. Click that button. You will be brought to a new page where you will 'Create a new fork'. Feel free to keep all the default inputs and click 'Create fork'. This will create a copy of the repo at `https://github.com/<username>/python-package-guide`, where `<username>` is your GitHub username.

<img width="395" alt="fork_repo" src="https://github.com/user-attachments/assets/949223fb-b58b-4b6d-85db-003bd117da46">
>>>>>>> c6518a0a

## Contributing via the GitHub website

### How to edit a MarkDown file

The Python Packaging Guide is written in myST, a variant of MarkDown. You can edit the files directly in the GitHub website.
To do so, navigate to the file you want to edit and click the pencil icon in the top right corner of the file.

```{figure} images/contributing/edit-button-pencil.png
---
name: edit-button-pencil in GitHub
width: 80%
alt: Edit button in GitHub
---
An image showing how to edit a file in GitHub. The pencil icon is highlighted with a red rectangle.

```{figure} images/contributing/edit-file.png
---
name: edit-file in GitHub
width: 80%
alt: Edit file in GitHub
---
An image showing when a file is being edited in GitHub. The file content is displayed in a text editor.
```

To preview your changes, click the "Preview changes" tab.

```{figure} images/contributing/preview-changes.png
---
name: preview-changes in GitHub
width: 80%
alt: Preview changes in GitHub
---
An image showing how to preview changes in GitHub. The file content is displayed in a text editor. The preview changes tab is highlighted with a red rectangle.
```

### How to commit your changes

When you are done editing the file, scroll down to the bottom of the page. You will see a section called "Commit changes".
Here you can write a title and a description for your changes. Make sure to write a clear and concise title that describes the changes you made.

```{figure} images/contributing/commit-changes.png
---
name: commit-changes in GitHub
width: 80%
alt: Commit changes in GitHub
---
An image showing how to commit changes in GitHub. The commit message is displayed in a text editor. The commit changes section is highlighted with a red rectangle.
```

After writing your commit message, click the "Commit changes" button to save your changes.

## Contributing locally on your computer

### Clone your forked repository

To clone your forked repository to your computer, you need to copy the URL of your forked repository and run the following command in your terminal:

```bash
git clone <URL>
```
Replace `<URL>` with the URL of your forked repository. You can find the URL by clicking the green "Code" button on your forked repository page.

```{figure} images/contributing/clone-repository.png
---
name: clone-repository in GitHub
width: 80%
alt: Clone repository in GitHub
---
An image showing how to clone a repository in GitHub. The URL of the repository is displayed in a text editor. The code button is highlighted with a red rectangle.
```

### Create a new branch

Before making any changes, you should create a new branch to work on. This will help keep your changes separate from the main branch and make it easier to submit a pull request.

To create a new branch, run the following command in your terminal:

```bash
git checkout -b <branch-name>
```

### Create a virtual environment

To build the guide locally, you need to create a virtual environment and install the dependencies. You can do this by running the following commands in your terminal:

- **On Windows**:
    ```bash
    python -m venv .venv
    .venv\Scripts\activate
    ```

- **On MacOS and Linux**:
    ```bash
    python -m venv .venv
    source .venv/bin/activate
    ```

### Install the development dependencies

To install the development dependencies, run the following command in your terminal:

```bash
python -m pip install -e .[dev]
```

### Commit your changes

After making your changes, you need to commit them to your local repository. To do this, run the following commands in your terminal:

- To see the changes you made:
    ```bash
    git status
    ```
- To add the changes to the staging area:
    ```bash
    git add .
    ```
- To commit the changes:
    ```bash
    git commit -m "Your commit message here"
    ```
Replace `"Your commit message here"` with a clear and concise message that describes the changes you made.

### How to build the guide locally

To build the guide locally, you can use the `nox` command. This will run the default `nox` session, which builds the guide and opens it in your browser.

To see the different sessions available, you can run the following command in your terminal:

```bash
nox --list-sessions
```
There are different sessions in nox related to building the docs: `docs`, `docs-test`, `docs-live`. You can run them by specifying the session name after the `nox` command.

- `docs`: this session builds the guide and opens it in your browser.
    ```bash
    nox -e docs
    ```
    To see the guide built locally, open the file `_build/html/index.html` in your browser.

- `docs-test`: this session runs the tests for the guide.
    ```bash
    nox -e docs-test
    ```
    If the tests fail, you will see an error message in your terminal. You need to fix the errors before submitting your pull request.

- `docs-live`: this session builds the guide and opens it in your browser with live reloading.
    ```bash
    nox -e docs-live
    ```
    open the local version of the guide in your browser at ``localhost`` shown in the terminal.

### Before you submit your pull request

Before submitting your pull request, make sure to run the tests and check the formatting of your code.

```bash
nox -e docs-test
```
If the tests fail, you will see an error message in your terminal. You need to fix the errors before submitting your pull request.
Also make sure to check the formatting of your documentation by building the docs locally and checking that your changes look correct.


## Submitting a pull request with your contribution

### How to make a pull request

1. To open a pull request on GitHub, navigate to the main page of your forked repository and click on the "Pull requests" tab.

```{figure} images/contributing/pull-requests-tab.png
---
name: pull-requests-tab in GitHub
width: 80%
alt: Pull requests tab in GitHub
---
An image showing how to navigate to the pull requests tab in GitHub. The pull requests tab is highlighted with a red rectangle.
```

2. Click on the "New pull request" button.

```{figure} images/contributing/new-pull-request.png
---
name: new-pull-request in GitHub
width: 80%
alt: New pull request button in GitHub
---
An image showing how to create a new pull request in GitHub. The new pull request button is highlighted with a red rectangle.
```

3. Write a clear and concise title and description for your pull request. Make sure to describe the changes you made and why they are necessary.

### What happens when you submit a pull request (CI/CD)

Once you submit a pull request, a series of checks will be run to ensure that your changes do not introduce any bugs or errors. These checks include:

- **Code formatting and styles**: checks that your code is formatted correctly, by `pre-commit.ci - pr check`.
- **docs build**: checks that the documentation builds correctly, using `circleci`.

You will see the status of these checks in your pull request.

```{figure} images/contributing/pull-requests-checks.png
---
name: pull-requests-checks in GitHub
width: 80%
alt: Pull request checks in GitHub
---
An image showing the status of the checks in a pull request in GitHub. The checks are displayed in a table with a status icon next to each check. The checks are highlighted with a red rectangle.
```
If any of these checks fail, you will see an error message in your pull request. You need to fix the errors before your changes can be merged.

```{figure} images/contributing/pull-requests-checks-fails.png
---
name: pull-requests-checks-fails in GitHub
width: 80%
alt: Pull request checks failed in GitHub
---
An image showing the status of the checks in a pull request in GitHub. The checks are displayed in a table with a status icon next to each check. The checks that failed and the details link are highlighted with a red rectangle.
```

To get more information about the errors, you can click on the "Details" link next to the failed check.

### What to expect from the review process

Once you submit a pull request, a maintainer of the repository will review your changes and provide feedback. The review process may involve:

- **Comments**: the reviewer may leave comments on your pull request to ask questions or provide feedback.
- **Suggestions**: the reviewer may suggest changes to your code or documentation.
- **Approvals**: once the reviewer is satisfied with your changes, they will approve the pull request.

You can make changes to your pull request by pushing new commits to the branch. The pull request will be updated automatically with your new changes.

Once your pull request is approved, it will be merged into the main branch and your changes will be included in the guide.

## Additional help

### How to get help

*__TODO__: This section should describe the options for finding more help in case beginner contributors need more help (e.g., create an issue, post in a forum, etc).*

### Additional resources

*__TODO__: It should also include links to beginner documentation, like the GitHub docs.*

## Annex

### Code examples

This guide uses the [literalinclude Sphinx directive](https://www.sphinx-doc.org/en/master/usage/restructuredtext/directives.html#directive-literalinclude)
whenever possible to keep code and prose separate. Code for use in the documentation is kept in the `examples/` folder.

(referencing-code-in-documentation)=
#### Referencing code in documentation

If an example is present elsewhere in the documentation that you want to use, you can copy the `literalinclude`
directive verbatim and the examples will stay in sync.

If you already see code in the examples folder that you can use for new documentation, a new `literalinclude` can be
made to extract it into the site. Only a relative path to the code is required for a working `literalinclude`, but you
should in almost all cases also provide a `:language:` and `:lines:`. The former makes code examples prettier, and the
later can protect your example from future modifications to the code.

**Pro tip**: As an alternative to `:lines:` there are also the `:start-after:`, `:start-at:`, `:end-before:`, and
`:end-at:` options. And if the example code is Python, `:pyobject:` can be an even more future-proof way to keep the
same documentation content even through code refactors.

If you need example code that doesn't yet exist in `examples/` see creating code for documentation](#creating-code-for-documentation).

(creating-code-for-documentation)=
#### Creating code for documentation

Whenever you come across a place that could benefit from a code block, instead of writing it in-line with a code fence
(`` ``` `` blocked text) you can write it as a file in its own format. Your example may even already exist; [see referencing code in documentation
](#referencing-code-in-documentation).

If you want to add a new example that doesn't fit into any of the existing example files, you can create a new file and
reference it in a `literalinclude` block. If it makes sense for that file to live within one of the existing example
projects please add it there; otherwise create a new folder in the `examples` directory.

If an existing example is incomplete or a new example makes sense to be added to an existing file, go ahead and add it,
but take care to not break the rest of the guide. Whenever possible, extend the example rather that rewrite it. So for
instance, add new functions to the end of the file, new methods after all existing ones in a class.

Example code is checked for correctness, so adding a new example may require adding additional tests for coverage, and
will require fixing any failing tests.

***⚠️ WARNING***: great care should be taken when modifying existing example code, especially any modification beyond
appending to the end of the file. All code examples are (potentially) shared examples. This makes for more consistent
examples in the guide but can mean action-at-a-distance when modifying the examples for one particular use case.
If you find yourself modifying existing examples try running this command and then checking those pages in a new build.
```bash
grep -lr '\.\./examples/path/to/modified\.py' documentation/
```

Example:

Instead of writing example code in markdown like this

````md
Here is an example Python function:

```python
def is_empty(x):
    return not bool(len(x))
```
````

The python can be extracted into a `.py` file
```python
def is_empty(x):
    return not bool(len(x))
```

````md
Here is an example Python function:

:::{literalinclude} ../examples/contributing_example.py
:language: python
:lines: 1-2
````

As another example, if you only need to show part of a `pyproject.toml`, we already have complete project definitions,
you need only to find the relevant part.

Instead of writing this
````md
Classifiers are just a list of plain strings
```toml
classifiers = [
    "Programming Language :: Python :: 3",
    "License :: OSI Approved :: BSD License",
    "Operating System :: OS Independent",
]
```
````

an example could be extracted from an existing toml file
```md
:::{literalinclude} ../examples/pure-hatch/pyproject.toml
:language: toml
:start-at: classifiers = [
:end-at: ]
```<|MERGE_RESOLUTION|>--- conflicted
+++ resolved
@@ -32,13 +32,10 @@
 
 ## Forking the repository
 
-<<<<<<< HEAD
 Independently of the approach you choose, the first step is to fork the Python Packaging Guide repository into your personal GitHub space.
 You can do this by clicking the "Fork" button in the top right corner of the repository page.
 
-[Fork and Clone GitHub Repos](https://datascienceskills.org/lessons/git-github/git-intro/3-fork-clone/) is a good resource to learn more about forking.
-=======
-Independently of the approach you choose, the first step is to fork the Python Packaging Guide repository into your personal GitHub space. To "fork" a repository in GitHub means to create a copy of the main repository, or repo, that you have complete control over and can modify as you see fit.
+[Learn more: Fork and Clone GitHub Repos](https://datascienceskills.org/lessons/git-github/git-intro/3-fork-clone/) is a good resource to learn more about forking.
 
 To fork a repo,
 
@@ -49,7 +46,7 @@
 3. In the top right-hand corner of the page there is a 'Fork' button. Click that button. You will be brought to a new page where you will 'Create a new fork'. Feel free to keep all the default inputs and click 'Create fork'. This will create a copy of the repo at `https://github.com/<username>/python-package-guide`, where `<username>` is your GitHub username.
 
 <img width="395" alt="fork_repo" src="https://github.com/user-attachments/assets/949223fb-b58b-4b6d-85db-003bd117da46">
->>>>>>> c6518a0a
+
 
 ## Contributing via the GitHub website
 
