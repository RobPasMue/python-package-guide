--- conflicted
+++ resolved
@@ -615,16 +615,10 @@
 * Add more metadata to your `pyproject.toml` file to support PyPI publication.
 * learn how to publish to **conda-forge** from **PyPI**.
 
-
 * Add a [README file](add-readme.md) and [LICENSE](add-license-coc.md) to your package
-<<<<<<< HEAD
 * [Add more metadata to your `pyproject.toml`](pyproject-toml.md) file to support PyPI publication.
-=======
-* [Add more metadata to your `pyproject.toml`](5-pyproject-toml.md) file to support PyPI publication.
->>>>>>> 11910481
 * [Learn how to build your package distribution](publish-pypi) files (**sdist** and **wheel**) and publish to **test PyPI**.
 * Finally you will learn how to [publish to **conda-forge**](publish-conda-forge) from **PyPI**.
-
 
 ## Footnotes
 
