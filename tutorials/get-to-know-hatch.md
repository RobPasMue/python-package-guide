--- conflicted
+++ resolved
@@ -9,19 +9,6 @@
 ```bash
 pipx install hatch
 ```
-
-:::{tip}
-<<<<<<< HEAD
-If you are comfortable using [pipx](https://pipx.pypa.io/stable/) to install Hatch, we encourage you to do so. pipx will ensure that your package is available across all of your Python environments on your computer rather than just in the environment that you install it into.
-
-However if you are not sure about pipx, you can install Hatch using pip or conda.
-:::
-
-## Configure Hatch
-=======
-Hatch also provides pre-build binaries available from common OS package managers or directly from
-the [hatch website](https://hatch.pypa.io/latest/install/).
-:::
 
 :::{tip}
 Hatch can also be installed directly using `pip` or `conda`, but we encourage you to use `pipx`.
@@ -41,7 +28,6 @@
 Note the version numbers will likely be different
 
 ## Configure hatch
->>>>>>> 560e60a1
 
 Once you have installed Hatch, you will want to customize the configuration.
 
