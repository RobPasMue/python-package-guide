--- conflicted
+++ resolved
@@ -52,15 +52,17 @@
 
 :::{toctree}
 :hidden:
-<<<<<<< HEAD
+
 :caption: Reference Guides
 
 Command Line Reference Guide <command-line-reference>
-=======
+:::
+
+:::{toctree}
+:hidden:
 :caption: Hatch for Existing Packages
 
 Migrate setup.py to a pyproject.toml using Hatch <setup-py-to-pyproject-toml>
->>>>>>> 24804ee7
 :::
 
 :::{admonition} Learning Objectives
