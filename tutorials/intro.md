# Python packaging 101

_A start to finish beginner-friendly tutorial_

Welcome to the pyOpenSci Python packaging tutorial series. The lessons
on the upcoming pages walk you through the core steps needed to
create a Python package.

:::{figure-md} packaging-outline

<img src="../images/tutorials/packaging-101-outline.png" alt="Diagram showing the lessons in our packaging tutorial. There are 6 total - what is a Python package, make code pip installable, publish your package to PyPI, add a README and LICENSE file, add metadata for PyPI and finally publish to conda forge." width="800px">

This lesson is the first in a series of lessons to help you get started with Python packaging.
:::

## Who are these tutorials for?

The content in this tutorial series is beginner friendly and assumes
that you have not created a Python package before. However, the
content will still be valuable if you are interested in better
understanding the steps involved in creating a Python package.

- In this series you will learn about the core elements that you need to publish your package to the [Python Package Index (PyPI)](https://pypi.org/).

- In the second series, you will learn about infrastructure and documentation needed to support package maintenance.

:::{toctree}
:hidden:
:caption: Python Packaging Tutorial Setup

Get to know Hatch <get-to-know-hatch>
:::

:::{toctree}
:hidden:
<<<<<<< HEAD
:caption: Create a Python Package
=======
:caption: Create and publish a Python Package
>>>>>>> 11910481

What is a Python package? <self>
Make your code installable <1-installable-code>
Publish to PyPI <publish-pypi>
Publish to conda-forge <publish-conda-forge>
:::

:::{toctree}
:hidden:
<<<<<<< HEAD
:caption: Citation, License & Project metadata

Add README file <add-readme>
Add a license & COC <add-license-coc>
Update metadata <pyproject-toml>
=======
:caption: Project information files & metadata

Add README file <add-readme>
Add a license & code of conduct <add-license-coc>
Update metadata in pyproject.toml <pyproject-toml>
>>>>>>> 11910481
:::

:::{admonition} Learning Objectives

This lesson introduces you to the basic components of a Python package.
After reading this lesson you will:

- Understand what a Python package is
- Be able to list the 5 core components of a Python package
- Be able to explain the difference between generalizable code and code that supports a specific scientific application

:::

## What is a Python package?

At a high level, you can think about a Python package as a toolbox
that you can use to perform various tasks.

A Python package is basically a directory with a specific
file structure. Within the package directory structure, there are
modules which are files that end in `.py` (the same extension you'd
see in a Python script). These modules allow you to group and
structure your Python code. Each module contains functions and classes,
that you can think about as the tools in your toolbox.

:::{figure-md} python-toolbox

<img src="../images/tutorials/toolbox.png" alt="Diagram showing a sketch of a toolbox filled with different tools including a hammer and a saw." width="400px">

You can think about a package as a toolbox filled with coding tools.
A tool may be a function or a class. Each tool does a specific thing
well.
:::

### Python packages are installable

A package is installable, which means that you can add the
functionality within the package's code to any Python environment and
import that functionality like you would import core scientific Python packages such
as NumPy or Matplotlib.

```python
import numpy
```

Installing a package into an environment makes it easier
to manage and reuse your code across different projects.
Structuring your code as a package is the first step you need to take so you can share the tools in the toolbox you've created and let others build with it.

(package-benefits)=
## Why create a Python package?

You might create a Python package because you want to:

- **Use your code across different projects:** At its most basic level, creating a package allows you to install your code into a Python environment. This allows you to then import functions and classes into any workflows both locally and in the cloud.
- **Share your code:** If you publish a package on a public repository such as PyPI or conda, your package can be installed on any machine using pip or conda with a single command.
- **Build community around your code:** Packages make it easier for multiple people to work on the same project (particularly when published on GitHub). A version control system such as git (the system used by GitHub), further makes it easier to track changes to the codebase over time. Tools such as issues and pull requests make it easier for outside users to contribute bug fixes and to establish review processes for accepting changes to the code base.
- **Organize your code:** Packages can be used to organize large code projects, dividing them into smaller, more manageable components. This structure can help with both maintaining the codebase and with making it easier to understand.

### What to consider before you create a package

Creating a Python package that others use takes considerable
time and effort. Before you begin, think about your goals including:

- Who you think will use your package
- How people might use your package and on what data (if data are relevant)
- Whether you have time to add things such as documentation and tests
- How long you might be able to maintain it: remember that once people begin using your package they will depend on your maintainer team to update it, fix bugs and answer questions.

Before creating a user-facing package, it's important to consider all of the above.

## The elements of a Python package

:::{figure-md} package-components

<img src="../images/tutorials/package-components.png" alt="Diagram showing .. more here if this stays." width="500px">

The elements of a Python package include code, documentation, tests,
an OSI-approved license and infrastructure.
Maintainers are at the core making sure everything works and is up to
date while fixing bugs and addressing user concerns.
:::

The core elements of Python package include:

- **Code:** Functions and classes that provide functionality for a user of your package
- **Documentation:** Installation instructions, tutorials, and examples that both help users get started using your package and contributors and maintainers fix bugs and maintain the package.
  - Contributor Documentation in the form of a **CONTRIBUTING.md** file is useful to help people to contribute to your package.
  - Development Documentation helps both maintainers and contributors understand how to maintain a package's infrastructure.
- **Tests:** that make sure your code works as it should and makes it easier for you and others to contribute to, modify and update the code in the future
- **License:** An open source license, or license that is [OSI approved](https://opensource.org/licenses/), refers to an license that allows others to use your package. It also provides legal direction regarding how elements of the package can and can't be reused.
- **Infrastructure** that automates updates, publication workflows and runs test suites. Infrastructure includes a suite of things such as platforms like GitHub and GitLab, tools to run tests and tools locally such as nox and tox and continuous integration that automates package maintenance steps.

:::{admonition} What pyOpenSci looks for in a package
:class: tip

pyOpenSci performs an [initial set of editor checks](https://www.pyopensci.org/software-peer-review/how-to/editor-in-chief-guide.html#editor-checklist-template) for any package submitted
to us for peer review.
You may find these checks useful as you create your package as a baseline for
things that you package should have.
:::

## Packages are more than just code - Infrastructure

A package in any language is more than just code. If you expect other
people to use your package, besides yourself, you should consider not
only writing high quality code, but also the various elements of a
package that make it a useful community resource.

### Version control and storing your package on GitHub or GitLab

Most Python packages live in an online version control platform such as GitHub
or GitLab. GitHub and GitLab both
run [git](https://git-scm.com/) for version control. Having your software
under version control is important because it allows you to both track changes over time while also going back in history and undoing changes in the case that a change to the code base unexpectedly breaks something.

By publishing your package on GitHub or GitLab, you are making your code public facing. This means that others can both see your code and also make contributions using a pull request (GitHub) / merge request (GitLab) / code review workflow.

:::{admonition} GitHub & GitLab vs. Git
:class: tip

GitHub and GitLab are online (cloud) platforms that run `git` (version control
software) on the backend. Running git locally on your computer allows you to
upload (`git push`) and download (`git pull`) files to GitHub and GitLab.
:::

### Issues or Ticket Trackers

GitHub and GitLab also both offer community features such as issues that allow:

- you to communicate with your maintainers and contributor community
- users to report bugs, ask questions and request new features
- you to publicly keep track of enhancements and features you want to work on for your package.

### Continuous integration and continuous deployment

GitHub and GitLab also provide continuous integration and continuous deployment (CI/CD). Continuous integration (CI) refers to a platform that automatically runs a specific job when a certain event occurs, whereas continuous deployment (CD) is an extension of CI that refers to not only running or building but also to publishing the final outputs somewhere.

**An example of Continuous integration:**

- When someone submits a change to your code, your tests will run across different operating systems and the code will be checked for format issues.

**An example of Continuous deployment:**

- When you are ready to release your package to PyPI, a continuous deployment operation might be triggered on release to publish your package to PyPI.

Integrated CI/CD will help you maintain your software, ensuring that
changes to the code don't break things unexpectedly. They can also
help you maintain code style and format consistency for every new
change to your code.

:::{figure-md} packaging-workflow

<img src="../images/tutorials/packaging-lifecycle.png" alt="Diagram showing .. more here if this stays." width="700px">

The lifecycle of a scientific Python package.
:::

## When should you turn your code into a Python package?

You may be wondering, what types of code should become a Python package that is both on GitHub and published to PyPI and/or conda-forge.

There are a few use cases to consider:

1. **Creating a basic package for yourself:** Sometimes you want create a package for your own personal use. This might mean making your code locally pip installable and you may also want to publish it to GitHub. In that case you don't expect others to use your code, and as such you may only have documentation for you and your future self if you need to update the package.

> An example of this type of package might be a set of functions that you write that are useful across several of your projects. It could be useful to have those functions available to all of your projects.

:::{todo}
LINK to pip installable lesson when it's published - it's in review now
:::

2. **Creating a package for the community:** In other cases, you may create some code that you soon realize might also be useful to not just you, but to other people as well.
   In that case, you might consider both creating the package, publishing it on GitHub, and because other users may be using it, you may make use of GitHub's infrastructure including CI/CD pipelines and issue trackers. Because you want other people to use your package, you will want to also include LICENSE information, documentation for users and contributors and tests. This type of package is most often published to PyPI.

For example, all of the [pyOpenSci packages](https://www.pyopensci.org/python-packages.html) are public facing with an intended audience beyond just the maintainers.

### Packages that you expect others to use should be well-scoped

Ideally the code in your Python package is focused on a specific theme or use case. This theme is important as it's a way to scope the content of your package.

It can be tricky to decide when your code becomes something that might be more broadly useful to others. But one question you can ask yourself is - is your code written specifically for a single research project? Or could it have a broader application across multiple projects in your domain?

:::{admonition} How does this relate to code for a research project?
:class: note

A [Research Compendium](https://the-turing-way.netlify.app/reproducible-research/compendia.html) is an organized set of code, data and documentation that
supports a specific research project. It aims to enhance the reproducibility and
transparency of research by providing a comprehensive record of the methods,
data, and analyses used in a study.

A Python package is a collection of modules that can be used to perform a
specific set of tasks. These tasks should be applicable to numerous workflows.
As such a Python package is more generalizable than a Research Compendium
which supports a specific project.

- [Read about `Good enough practices in scientific computing`](https://journals.plos.org/ploscompbiol/article?id=10.1371/journal.pcbi.1005510)
- [Learn more about research compendia (also called repo-packs) in this blog post.](https://lorenabarba.com/blog/how-repro-packs-can-save-your-future-self/)
  :::

Below are a few examples well scoped pyOpenSci packages:

- [Crowsetta](https://crowsetta.readthedocs.io/en/latest/): is a package designed to work with annotating animal vocalizations and bioacoustics data. This package helps scientists process different types of bioacoustic data rather than focusing on a specific individual research application associated with a user-specific research workflow.
- [Pandera](https://www.union.ai/pandera) is another more broadly used Python package. Pandera supports data testing and thus also has a broader research application.

:::{admonition} Matplotlib as an example

At the larger end of the user spectrum, Matplotlib is a great example.
Matplotlib does one thing really well:

_It creates visual plots of data._

Thousands of people use Matplotlib for different plotting applications
using different types of data. While few scientific packages will have the same
broad application and large user base that Matplotlib has, the
idea of scoping out what your package does is still important.
:::

### Code should also be clean & readable & documented

The code in your package should also be clean, readable, and well documented.

**Clean code:** Clean code refers to code that uses expressive variable names,
is concise and doesn't repeat itself. You can learn about best practices
for clean code in future pyOpenSci tutorials.

**Readable code:** readable code is code written with a consistent style.
You can use linters and code formatters such as black and flake8 to ensure
this consistency throughout your entire package. [Learn more about code formatters here.](../package-structure-code/code-style-linting-format)

**Documented code:** documented code is written using docstrings that help a
user understand both what the functions and methods in your code do and also
what the input and output elements of each function are. [You can learn more about docstrings in our guide, here.](../documentation/write-user-documentation/document-your-code-api-docstrings)

## Making your package installable - publishing to PyPI & conda-forge

### Python packages and environments

You can install a Python package into a Python environment in the same way
you might install NumPy or Pandas. Installing your package into an environment
allows you to access it from any code run with that specific Python environment activated.

:::{figure-md} packages-environment

<img src="../images/tutorials/environment-package-install.png" alt="Diagram showing the steps associated with creating a package and then installing it. The first arrow says your package and the second says pip install package. The second arrow leads to a box that represents a Python environment that already has some packages installed such as Pandas and NumPy. Your package will also get installed into that same environment when you pip install it." width="700px">

You don't have to publish to PyPI to make your code installable.
With the correct file structure and project metadata you can make your code
installable locally on your computer and use it for projects that you are working
on without having to ever publish to PyPI. Publishing to PyPI is useful when you
want to make your code public-facing and share it with others.
:::

### Publishing a package to PyPI / Conda-Forge

If you want to make your package directly installable without having
to download the code to your computer locally then you need to
publish it in a repository such as **PyPI** or **conda-forge**.

Learn [how to publish your package to PyPI in this tutorial.](publish-pypi.md)

You will learn [how to publish your package to PyPI in this tutorial.](publish-pypi)

Then you can create a conda-forge recipe using the [Grayskull](https://github.com/conda/grayskull) tool. You can then submit this recipe to conda-forge.

[You will learn more about the conda-forge publication process here.](publish-conda-forge.md)

:::{figure-md} build-workflow-tutorial
<img src="../images/tutorials/publish-package-pypi-conda.png" alt="Graphic showing the high level packaging workflow. On the left you see a graphic with code, metadata and tests in it. Those items all go into your package. Documentation and data are below that box because they aren't normally published in your packaging wheel distribution. an arrow to the right takes you to a build distribution files box. that box leads you to either publishing to testPyPI or the real PyPI. From PyPI you can then connect to conda-forge for an automated build that sends distributions from PyPI to conda-forge." width="700px">

In the image above, you can see the steps associated with publishing
<<<<<<< HEAD
your package on PyPI and conda-forge. Note that the distribution files that PyPI requires are the [sdist](#python-source-distribution) and [wheel](#python-wheel) files. Once you are ready to make your code publicly installable, you can publish it on PyPI. Once your code is on PyPI it is straight forward to then publish to conda-forge. You create a recipe using the Grayskull package and then you open a pr in the conda-forge recipe repo. You will learn more about this process in the [conda-forge lesson](/tutorials/publish-conda-forge).
=======
your package on PyPI and conda-forge. Note that the distribution files that PyPI requires are the [sdist](#python-source-distribution) and [wheel](#python-wheel) files. Once you are ready to make your code publicly installable, you can publish it on PyPI. Once your code is on PyPI it is straight forward to then publish to conda-forge. You create a recipe using the Grayskull package and then you open a pr in the conda-forge recipe repository. You will learn more about this process in the [conda-forge lesson](#).
>>>>>>> 11910481
:::

## Yay, your package has users! Now what?

As the community using your package grows, you may also find yourself managing users, contributors, and others who want to interact with your package. It’s important to consider all this before you dive into development. Once you have a user base in the community, people will depend upon your code to work and will need direction regarding how to use it.

To support your community, you'll want to add things like:

- [a development guide that documents your maintainer workflow process ](/documentation/repository-files/development-guide.md)
- [a code of conduct to defines community interaction standards and expectations](/documentation/repository-files/code-of-conduct-file.md)
- [a contributing guide that helps users understand expectations associated with making contributions to your project](/documentation/repository-files/contributing-file.md)

:::{admonition} Support for contributors and maintainers

If you intend for others to use and contribute to your code, consider who will maintain it over time. You will want a **contributing and development** guide to help new potential contributors get started with contributing to your package, as well as a **code of conduct** to ensure community interactions remain healthy both for you and your contributors and maintainer team.

The elements above are also important for future maintenance of your package. In the case that you are no long able to maintain it or simply want extra help, development, and contributing documentation will help you onboard new maintainers.
:::

---

## What's next?

In future lessons you will learn more about the infrastructure around a published Python package that makes it both easier to maintain, easier for others to contribute to and easier for other scientists to use. However, first we want to get you to your initial goal of publishing a Python package.

In this next lesson you will learn how to create a basic installable Python package.
Make your code pip installable <1-installable-code>
:::<|MERGE_RESOLUTION|>--- conflicted
+++ resolved
@@ -33,11 +33,7 @@
 
 :::{toctree}
 :hidden:
-<<<<<<< HEAD
-:caption: Create a Python Package
-=======
 :caption: Create and publish a Python Package
->>>>>>> 11910481
 
 What is a Python package? <self>
 Make your code installable <1-installable-code>
@@ -47,19 +43,11 @@
 
 :::{toctree}
 :hidden:
-<<<<<<< HEAD
-:caption: Citation, License & Project metadata
-
-Add README file <add-readme>
-Add a license & COC <add-license-coc>
-Update metadata <pyproject-toml>
-=======
 :caption: Project information files & metadata
 
 Add README file <add-readme>
 Add a license & code of conduct <add-license-coc>
 Update metadata in pyproject.toml <pyproject-toml>
->>>>>>> 11910481
 :::
 
 :::{admonition} Learning Objectives
@@ -331,11 +319,7 @@
 <img src="../images/tutorials/publish-package-pypi-conda.png" alt="Graphic showing the high level packaging workflow. On the left you see a graphic with code, metadata and tests in it. Those items all go into your package. Documentation and data are below that box because they aren't normally published in your packaging wheel distribution. an arrow to the right takes you to a build distribution files box. that box leads you to either publishing to testPyPI or the real PyPI. From PyPI you can then connect to conda-forge for an automated build that sends distributions from PyPI to conda-forge." width="700px">
 
 In the image above, you can see the steps associated with publishing
-<<<<<<< HEAD
-your package on PyPI and conda-forge. Note that the distribution files that PyPI requires are the [sdist](#python-source-distribution) and [wheel](#python-wheel) files. Once you are ready to make your code publicly installable, you can publish it on PyPI. Once your code is on PyPI it is straight forward to then publish to conda-forge. You create a recipe using the Grayskull package and then you open a pr in the conda-forge recipe repo. You will learn more about this process in the [conda-forge lesson](/tutorials/publish-conda-forge).
-=======
-your package on PyPI and conda-forge. Note that the distribution files that PyPI requires are the [sdist](#python-source-distribution) and [wheel](#python-wheel) files. Once you are ready to make your code publicly installable, you can publish it on PyPI. Once your code is on PyPI it is straight forward to then publish to conda-forge. You create a recipe using the Grayskull package and then you open a pr in the conda-forge recipe repository. You will learn more about this process in the [conda-forge lesson](#).
->>>>>>> 11910481
+your package on PyPI and conda-forge. Note that the distribution files that PyPI requires are the [sdist](#python-source-distribution) and [wheel](#python-wheel) files. Once you are ready to make your code publicly installable, you can publish it on PyPI. Once your code is on PyPI it is straight forward to then publish to conda-forge. You create a recipe using the Grayskull package and then you open a pr in the conda-forge recipe repository. You will learn more about this process in the [conda-forge lesson](/tutorials/publish-conda-forge).
 :::
 
 ## Yay, your package has users! Now what?
