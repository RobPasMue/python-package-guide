# Python packaging 101
*A start to finish beginner-friendly tutorial*

:::{toctree}
:hidden:
:caption: Python Packaging 101

What is a Python package? <self>
Make your code installable <1-installable-code>
Publish to PyPI <publish-pypi>
Publish to conda-forge <publish-conda-forge>
:::

Welcome to the pyOpenSci Python packaging tutorial series. The lessons
on the upcoming pages walk you through the core steps needed to
create a Python package.

:::{figure-md} packaging-outline

<img src="../images/tutorials/packaging-101-outline.png" alt="Diagram showing the lessons in our packaging tutorial. There are 6 total - what is a Python package, make code pip installable, publish your package to PyPI, add a README and LICENSE file, add metadata for PyPI and finally publish to conda forge." width="800px">

This lesson is the first in a series of lessons to help you get started with Python packaging.
:::

## Who are these tutorials for?

The content in this tutorial series is beginner friendly and assumes
that you have not created a Python package before. However, the
content will still be valuable if you are interested in better
understanding the steps involved in creating a Python package.

* In this series you will learn about the core elements that you need to publish your package to the [Python Package Index (PyPI)](https://pypi.org/).

* In the second series, you will learn about infrastructure and documentation needed to support package maintenance.


:::{toctree}
:hidden:
:caption: Python Packaging Tutorial Setup

Get to know Hatch <get-to-know-hatch>
:::

:::{toctree}
:hidden:
:caption: Create a Python package

What is a Python package? <self>
Make your code installable <1-installable-code>
Publish to PyPI <publish-pypi>
Publish to conda-forge <publish-conda-forge>
:::


<<<<<<< HEAD
=======
:::{toctree}
:hidden:
:caption: Project Metadata

Add README file <add-readme>
:::

>>>>>>> 163000a0
:::{admonition} Learning Objectives

This lesson introduces you to the basic components of a Python package.
After reading this lesson you will:

- Understand what a Python package is
- Be able to list the 5 core components of a Python package
- Be able to explain the difference between generalizable code and code that supports a specific scientific application

:::

## What is a Python package?

At a high level, you can think about a Python package as a toolbox
that you can use to perform various tasks.

A Python package is basically a directory with a specific
file structure. Within the package directory structure, there are
modules which are files that end in `.py` (the same extension you'd
see in a Python script). These modules allow you to group and
structure your Python code. Each module contains functions and classes,
that you can think about as the tools in your toolbox.

:::{figure-md} python-toolbox

<img src="../images/tutorials/toolbox.png" alt="Diagram showing a sketch of a toolbox filled with different tools including a hammer and a saw." width="400px">

You can think about a package as a toolbox filled with coding tools.
A tool may be a function or a class. Each tool does a specific thing
well.
:::

### Python packages are installable

A package is installable, which means that you can add the
functionality within the package's code to any Python environment and
import that functionality like you would import core scientific Python packages such
as NumPy or Matplotlib.

```python
import numpy
```

Installing a package into an environment makes it easier
to manage and reuse your code across different projects.
Structuring your code as a package is the first step you need to take so you can share the tools in the toolbox you've created and let others build with it.

(package-benefits)=
## Why create a Python package?

You might create a Python package because you want to:

- **Use your code across different projects:** At its most basic level, creating a package allows you to install your code into a Python environment. This allows you to then import functions and classes into any workflows both locally and in the cloud.
- **Share your code:** If you publish a package on a public repository such as PyPI or conda, your package can be installed on any machine using pip or conda with a single command.
- **Build community around your code:** Packages make it easier for multiple people to work on the same project (particularly when published on GitHub). A version control system such as git (the system used by GitHub), further makes it easier to track changes to the codebase over time. Tools such as issues and pull requests make it easier for outside users to contribute bug fixes and to establish review processes for accepting changes to the code base.
- **Organize your code:** Packages can be used to organize large code projects, dividing them into smaller, more manageable components. This structure can help with both maintaining the codebase and with making it easier to understand.

### What to consider before you create a package

Creating a Python package that others use takes considerable
time and effort. Before you begin, think about your goals including:

- Who you think will use your package
- How people might use your package and on what data (if data are relevant)
- Whether you have time to add things such as documentation and tests
- How long you might be able to maintain it: remember that once people begin using your package they will depend on your maintainer team to update it, fix bugs and answer questions.

Before creating a user-facing package, it's important to consider all of the above.

## The elements of a Python package

:::{figure-md} package-components

<img src="../images/tutorials/package-components.png" alt="Diagram showing .. more here if this stays." width="500px">

The elements of a Python package include code, documentation, tests,
an OSI-approved license and infrastructure.
Maintainers are at the core making sure everything works and is up to
date while fixing bugs and addressing user concerns.
:::

The core elements of Python package include:

- **Code:** Functions and classes that provide functionality for a user of your package
- **Documentation:** Installation instructions, tutorials, and examples that both help users get started using your package and contributors and maintainers fix bugs and maintain the package.
  - Contributor Documentation in the form of a **CONTRIBUTING.md** file is useful to help people to contribute to your package.
  - Development Documentation helps both maintainers and contributors understand how to maintain a package's infrastructure.
- **Tests:** that make sure your code works as it should and makes it easier for you and others to contribute to, modify and update the code in the future
- **License:** An open source license, or license that is [OSI approved](https://opensource.org/licenses/), refers to an license that allows others to use your package. It also provides legal direction regarding how elements of the package can and can't be reused.
- **Infrastructure** that automates updates, publication workflows and runs test suites. Infrastructure includes a suite of things such as platforms like GitHub and GitLab, tools to run tests and tools locally such as nox and tox and continuous integration that automates package maintenance steps.

:::{admonition} What pyOpenSci looks for in a package
:class: tip

pyOpenSci performs an [initial set of editor checks](https://www.pyopensci.org/software-peer-review/how-to/editor-in-chief-guide.html#editor-checklist-template) for any package submitted
to us for peer review.
You may find these checks useful as you create your package as a baseline for
things that you package should have.
:::

## Packages are more than just code - Infrastructure

A package in any language is more than just code. If you expect other
people to use your package, besides yourself, you should consider not
only writing high quality code, but also the various elements of a
package that make it a useful community resource.

### Version control and storing your package on GitHub or GitLab

Most Python packages live in an online version control platform such as GitHub
or GitLab. GitHub and GitLab both
run [git](https://git-scm.com/) for version control. Having your software
under version control is important because it allows you to both track changes over time while also going back in history and undoing changes in the case that a change to the code base unexpectedly breaks something.

By publishing your package on GitHub or GitLab, you are making your code public facing. This means that others can both see your code and also make contributions using a pull request (GitHub) / merge request (GitLab) /  code review workflow.

:::{admonition} GitHub & GitLab vs. Git
:class: tip

GitHub and GitLab are online (cloud) platforms that run `git` (version control
software) on the backend. Running git locally on your computer allows you to
upload (`git push`) and download (`git pull`) files to GitHub and GitLab.
:::

### Issues or Ticket Trackers

GitHub and GitLab also both offer community features such as issues that allow:

* you to communicate with your maintainers and contributor community
* users to report bugs, ask questions and request new features
* you to publicly keep track of enhancements and features you want to work on for your package.


### Continuous integration and continuous deployment

GitHub and GitLab also provide continuous integration and continuous deployment (CI/CD). Continuous integration (CI) refers to a platform that automatically runs a specific job when a certain event occurs, whereas continuous deployment (CD) is an extension of CI that refers to not only running or building but also to publishing the final outputs somewhere.

**An example of Continuous integration:**
* When someone submits a change to your code, your tests will run across different operating systems and the code will be checked for format issues.

**An example of Continuous deployment:**
* When you are ready to release your package to PyPI, a continuous deployment operation might be triggered on release to publish your package to PyPI.

Integrated CI/CD will help you maintain your software, ensuring that
changes to the code don't break things unexpectedly. They can also
help you maintain code style and format consistency for every new
change to your code.

:::{figure-md} packaging-workflow

<img src="../images/tutorials/packaging-lifecycle.png" alt="Diagram showing .. more here if this stays." width="700px">

The lifecycle of a scientific Python package.
:::

## When should you turn your code into a Python package?

You may be wondering, what types of code should become a Python package that is both on GitHub and published to PyPI and/or conda-forge.

There are a few use cases to consider:

1. **Creating a basic package for yourself:** Sometimes you want create a package for your own personal use. This might mean making your code locally pip installable and you may also want to publish it to GitHub. In that case you don't expect others to use your code, and as such you may only have documentation for you and your future self if you need to update the package.

> An example of this type of package might be a set of functions that you write that are useful across several of your projects. It could be useful to have those functions available to all of your projects.

:::{todo}
LINK to pip installable lesson when it's published - it's in review now
:::

2. **Creating a package for the community:** In other cases, you may create some code that you soon realize might also be useful to not just you, but to other people as well.
In that case, you might consider both creating the package, publishing it on GitHub, and because other users may be using it, you may make use of GitHub's infrastructure including CI/CD pipelines and issue trackers. Because you want other people to use your package, you will want to also include LICENSE information, documentation for users and contributors and tests. This type of package is most often published to PyPI.

For example, all of the [pyOpenSci packages](https://www.pyopensci.org/python-packages.html) are public facing with an intended audience beyond just the maintainers.

###  Packages that you expect others to use should be well-scoped

Ideally the code in your Python package is focused on a specific theme or use case. This theme is important as it's a way to scope the content of your package.

It can be tricky to decide when your code becomes something that might be more broadly useful to others. But one question you can ask yourself is - is your code written specifically for a single research project? Or could it have a broader application across multiple projects in your domain?


:::{admonition} How does this relate to code for a research project?
:class: note

A [Research Compendium](https://the-turing-way.netlify.app/reproducible-research/compendia.html) is an organized set of code, data and documentation that
supports a specific research project. It aims to enhance the reproducibility and
transparency of research by providing a comprehensive record of the methods,
data, and analyses used in a study.

A Python package is a collection of modules that can be used to perform a
specific set of tasks. These tasks should be applicable to numerous workflows.
As such a Python package is more generalizable than a Research Compendium
which supports a specific project.

* [Read about `Good enough practices in scientific computing`](https://journals.plos.org/ploscompbiol/article?id=10.1371/journal.pcbi.1005510)
* [Learn more about research compendia (also called repo-packs) in this blog post.](https://lorenabarba.com/blog/how-repro-packs-can-save-your-future-self/)
:::


Below are a few examples well scoped pyOpenSci packages:

* [Crowsetta](https://crowsetta.readthedocs.io/en/latest/): is a package designed to work with annotating animal vocalizations and bioacoustics data. This package helps scientists process different types of bioacoustic data rather than focusing on a specific individual research application associated with a user-specific research workflow.
* [Pandera](https://www.union.ai/pandera) is another more broadly used Python package. Pandera supports data testing and thus also has a broader research application.

:::{admonition} Matplotlib as an example

At the larger end of the user spectrum, Matplotlib is a great example.
Matplotlib does one thing really well:

*It creates visual plots of data.*

Thousands of people use Matplotlib for different plotting applications
using different types of data. While few scientific packages will have the same
broad application and large user base that Matplotlib has, the
idea of scoping out what your package does is still important.
:::

### Code should also be clean & readable & documented

The code in your package should also be clean, readable, and well documented.

**Clean code:** Clean code refers to code that uses expressive variable names,
is concise and doesn't repeat itself. You can learn about best practices
for clean code in future pyOpenSci tutorials.

**Readable code:** readable code is code written with a consistent style.
You can use linters and code formatters such as black and flake8 to ensure
this consistency throughout your entire package. [Learn more about code formatters here.](../package-structure-code/code-style-linting-format)

**Documented code:** documented code is written using docstrings that help a
user understand both what the functions and methods in your code do and also
what the input and output elements of each function are. [You can learn more about docstrings in our guide, here.](../documentation/write-user-documentation/document-your-code-api-docstrings)

## Making your package installable - publishing to PyPI & conda-forge

### Python packages and environments

You can install a Python package into a Python environment in the same way
you might install NumPy or Pandas. Installing your package into an environment
allows you to access it from any code run with that specific Python environment activated.

:::{figure-md} packages-environment

<img src="../images/tutorials/environment-package-install.png" alt="Diagram showing the steps associated with creating a package and then installing it. The first arrow says your package and the second says pip install package. The second arrow leads to a box that represents a Python environment that already has some packages installed such as pandas and NumPy. Your package will also get installed into that same environment when you pip install it." width="700px">

You don't have to publish to PyPI to make your code installable.
With the correct file structure and project metadata you can make your code
installable locally on your computer and use it for projects that you are working
on without having to ever publish to PyPI. Publishing to PyPI is useful when you
want to make your code public-facing and share it with others.
:::

### Publishing a package to PyPI / Conda-Forge

If you want to make your package directly installable without having
to download the code to your computer locally then you need to
publish it in a repository such as **PyPI** or **conda-forge**.

<<<<<<< HEAD
Learn [how to publish your package to PyPI in this tutorial.](publish-pypi.md)
=======
>>>>>>> 163000a0

You will learn [how to publish your package to PyPI in this tutorial.](publish-pypi)

Then you can create a conda-forge recipe using the [Grayskull](https://github.com/conda/grayskull) tool. You can then submit this recipe to conda-forge.

[You will learn more about the conda-forge publication process here.](publish-conda-forge.md)


:::{figure-md} build-workflow-tutorial
<img src="../images/tutorials/publish-package-pypi-conda.png" alt="Graphic showing the high level packaging workflow. On the left you see a graphic with code, metadata and tests in it. Those items all go into your package. Documentation and data are below that box because they aren't normally published in your packaging wheel distribution. an arrow to the right takes you to a build distribution files box. that box leads you to either publishing to testPyPI or the real PyPI. From PyPI you can then connect to conda-forge for an automated build that sends distributions from PyPI to conda-forge." width="700px">

In the image above, you can see the steps associated with publishing
your package on PyPI and conda-forge. Note that the distribution files that PyPI requires are the [sdist](#python-source-distribution) and [wheel](#python-wheel) files. Once you are ready to make your code publicly installable, you can publish it on PyPI. Once your code is on PyPI it is straight forward to then publish to conda-forge. You create a recipe using the Grayskull package and then you open a pr in the conda-forge recipe repo. You will learn more about this process in the [conda-forge lesson](#).
:::

## Yay, your package has users! Now what?

As the community using your package grows, you may also find yourself managing users, contributors, and others who want to interact with your package. It’s important to consider all this before you dive into development. Once you have a user base in the community, people will depend upon your code to work and will need direction regarding how to use it.

To support your community, you'll want to add things like:

* [a development guide that documents your maintainer workflow process ](/documentation/repository-files/development-guide.md)
* [a code of conduct to defines community interaction standards and expectations](/documentation/repository-files/code-of-conduct-file.md)
* [a contributing guide that helps users understand expectations associated with making contributions to your project](/documentation/repository-files/contributing-file.md)

:::{admonition} Support for contributors and maintainers

If you intend for others to use and contribute to your code, consider who will maintain it over time. You will want a **contributing and development** guide to help new potential contributors get started with contributing to your package, as well as a **code of conduct** to ensure community interactions remain healthy both for you and your contributors and maintainer team.

The elements above are also important for future maintenance of your package. In the case that you are no long able to maintain it or simply want extra help, development, and contributing documentation will help you onboard new maintainers.
:::

*****

## What's next?

In future lessons you will learn more about the infrastructure around a published Python package that makes it both easier to maintain, easier for others to contribute to and easier for other scientists to use. However, first we want to get you to your initial goal of publishing a Python package.

In this next lesson you will learn how to create a basic installable Python package.
Make your code pip installable <1-installable-code>
:::<|MERGE_RESOLUTION|>--- conflicted
+++ resolved
@@ -52,8 +52,6 @@
 :::
 
 
-<<<<<<< HEAD
-=======
 :::{toctree}
 :hidden:
 :caption: Project Metadata
@@ -61,7 +59,6 @@
 Add README file <add-readme>
 :::
 
->>>>>>> 163000a0
 :::{admonition} Learning Objectives
 
 This lesson introduces you to the basic components of a Python package.
@@ -320,10 +317,7 @@
 to download the code to your computer locally then you need to
 publish it in a repository such as **PyPI** or **conda-forge**.
 
-<<<<<<< HEAD
 Learn [how to publish your package to PyPI in this tutorial.](publish-pypi.md)
-=======
->>>>>>> 163000a0
 
 You will learn [how to publish your package to PyPI in this tutorial.](publish-pypi)
 
