--- conflicted
+++ resolved
@@ -63,11 +63,8 @@
     sphinx_env = _sphinx_env(session)
     session.run(SPHINX_BUILD, *BUILD_PARAMETERS, SOURCE_DIR, OUTPUT_DIR, *session.posargs)
     # When building the guide, also build the translations in RELEASE_LANGUAGES
-<<<<<<< HEAD
+    session.notify("build-release-languages", session.posargs)
     session.notify("build-translations", [sphinx_env])
-=======
-    session.notify("build-release-languages", session.posargs)
->>>>>>> 63f67da8
 
 
 @nox.session(name="docs-test")
@@ -82,7 +79,7 @@
                 env={'SPHINX_ENV': 'production'})
     # When building the guide with additional parameters, also build the translations in RELEASE_LANGUAGES
     # with those same parameters.
-<<<<<<< HEAD
+    session.notify("build-release-languages", [*TEST_PARAMETERS, *session.posargs])
     session.notify("build-translations", ['production', *TEST_PARAMETERS])
 
 def _autobuild_cmd(posargs: list[str], output_dir = OUTPUT_DIR) -> list[str]:
@@ -90,9 +87,6 @@
     for folder in AUTOBUILD_IGNORE:
         cmd.extend(["--ignore", f"*/{folder}/*"])
     return cmd
-=======
-    session.notify("build-release-languages", [*TEST_PARAMETERS, *session.posargs])
->>>>>>> 63f67da8
 
 
 @nox.session(name="docs-live")
@@ -222,14 +216,6 @@
     Note: this step is used by language coordinators to keep their translation files up to date
     with the latest changes in the guide, before the translation is released.
     """
-<<<<<<< HEAD
-    if not session.posargs:
-        session.error("Please provide the list of languages to build the translation for")
-
-    sphinx_env = _sphinx_env(session)
-
-    languages_to_build = session.posargs.pop(0)
-=======
     if session.posargs and (lang := session.posargs.pop(0)):
         if lang in LANGUAGES:
             session.install("-e", ".")
@@ -248,6 +234,13 @@
             "nox -s update-language -- LANG\n\n     "
             f" where LANG is one of: {LANGUAGES}"
         )
+    if not session.posargs:
+        session.error("Please provide the list of languages to build the translation for")
+
+    sphinx_env = _sphinx_env(session)
+
+    languages_to_build = session.posargs.pop(0)
+
 
 @nox.session(name="build-language")
 def build_language(session):
@@ -270,7 +263,6 @@
             f" where LANG is one of: {LANGUAGES}"
         )
 
->>>>>>> 63f67da8
 
 @nox.session(name="build-release-languages")
 def build_release_languages(session):
@@ -283,24 +275,28 @@
     session.install("-e", ".")
     for lang in RELEASE_LANGUAGES:
         session.log(f"Building [{lang}] guide")
-<<<<<<< HEAD
+        session.run(SPHINX_BUILD, *BUILD_PARAMETERS, "-D", f"language={lang}", ".", OUTPUT_DIR / lang, *session.posargs)
         if lang == 'en':
             out_dir = OUTPUT_DIR
         else:
             out_dir = OUTPUT_DIR / lang
         session.run(SPHINX_BUILD, *BUILD_PARAMETERS, "-D", f"language={lang}", ".", out_dir, *session.posargs,
                     env={"SPHINX_LANG": lang, "SPHINX_ENV": sphinx_env})
-=======
-        session.run(SPHINX_BUILD, *BUILD_PARAMETERS, "-D", f"language={lang}", ".", OUTPUT_DIR / lang, *session.posargs)
     session.log(f"Translations built for {RELEASE_LANGUAGES}")
->>>>>>> 63f67da8
 
 @nox.session(name="build-all-languages")
 def build_all_languages(session):
     """
     Build the translations of the guide for the languages in LANGUAGES.
     """
-<<<<<<< HEAD
+    if not LANGUAGES:
+        session.warn("No languages defined in LANGUAGES")
+        return
+    session.install("-e", ".")
+    for lang in LANGUAGES:
+        session.log(f"Building [{lang}] guide")
+        session.run(SPHINX_BUILD, *BUILD_PARAMETERS, "-D", f"language={lang}", ".", OUTPUT_DIR / lang, *session.posargs)
+    session.log(f"Translations built for {LANGUAGES}")
     sphinx_env = _sphinx_env(session)
 
     # if running from the docs or docs-test sessions, build only release languages
@@ -314,16 +310,6 @@
         session.warn("No translations to build")
     else:
         session.notify("build-languages", [sphinx_env, BUILD_LANGUAGES, *session.posargs])
-=======
-    if not LANGUAGES:
-        session.warn("No languages defined in LANGUAGES")
-        return
-    session.install("-e", ".")
-    for lang in LANGUAGES:
-        session.log(f"Building [{lang}] guide")
-        session.run(SPHINX_BUILD, *BUILD_PARAMETERS, "-D", f"language={lang}", ".", OUTPUT_DIR / lang, *session.posargs)
-    session.log(f"Translations built for {LANGUAGES}")
->>>>>>> 63f67da8
 
 
 @nox.session(name="build-all-languages-test")
@@ -334,7 +320,7 @@
     This is a convenience session to test the build of all translations with the testing parameters
     in the same way docs-test does for the English version.
     """
-<<<<<<< HEAD
+    session.notify("build-all-languages", [*TEST_PARAMETERS])
     session.notify("build-translations", [*TEST_PARAMETERS])
 
 
@@ -346,7 +332,4 @@
     if session.posargs and session.posargs[0] in SPHINX_ENVS:
         return session.posargs.pop(0)
     else:
-        return os.environ.get('SPHINX_ENV', 'development')
-=======
-    session.notify("build-all-languages", [*TEST_PARAMETERS])
->>>>>>> 63f67da8
+        return os.environ.get('SPHINX_ENV', 'development')