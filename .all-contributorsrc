{
  "files": [
    "README.md"
  ],
  "imageSize": 100,
  "commit": false,
  "commitConvention": "angular",
  "contributors": [
    {
      "login": "eriknw",
      "name": "Erik Welch",
      "avatar_url": "https://avatars.githubusercontent.com/u/2058401?v=4",
      "profile": "https://fosstodon.org/@eriknw",
      "contributions": [
        "doc",
        "design"
      ]
    },
    {
      "login": "NickleDave",
      "name": "David Nicholson",
      "avatar_url": "https://avatars.githubusercontent.com/u/11934090?v=4",
      "profile": "https://nicholdav.info/",
      "contributions": [
        "doc",
        "design",
        "tutorial"
      ]
    },
    {
      "login": "lwasser",
      "name": "Leah Wasser",
      "avatar_url": "https://avatars.githubusercontent.com/u/7649194?v=4",
      "profile": "http://www.leahwasser.com",
      "contributions": [
        "doc",
        "design"
      ]
    },
    {
      "login": "arianesasso",
      "name": "Ariane Sasso",
      "avatar_url": "https://avatars.githubusercontent.com/u/3659681?v=4",
      "profile": "http://arianesasso.me",
      "contributions": [
        "doc",
        "design",
        "code",
        "review"
      ]
    },
    {
      "login": "SimonMolinsky",
      "name": "Simon",
      "avatar_url": "https://avatars.githubusercontent.com/u/31246246?v=4",
      "profile": "http://ml-gis-service.com",
      "contributions": [
        "doc",
        "design"
      ]
    },
    {
      "login": "Batalex",
      "name": "Alexandre Batisse",
      "avatar_url": "https://avatars.githubusercontent.com/u/11004857?v=4",
      "profile": "http://batalex.github.io",
      "contributions": [
        "doc",
        "design"
      ]
    },
    {
      "login": "tupui",
      "name": "Pamphile Roy",
      "avatar_url": "https://avatars.githubusercontent.com/u/23188539?v=4",
      "profile": "https://github.com/tupui",
      "contributions": [
        "doc",
        "design"
      ]
    },
    {
      "login": "ocefpaf",
      "name": "Filipe",
      "avatar_url": "https://avatars.githubusercontent.com/u/950575?v=4",
      "profile": "http://ocefpaf.github.io/python4oceanographers",
      "contributions": [
        "code",
        "design"
      ]
    },
    {
      "login": "sneakers-the-rat",
      "name": "Jonny Saunders",
      "avatar_url": "https://avatars.githubusercontent.com/u/12961499?v=4",
      "profile": "https://jon-e.net",
      "contributions": [
        "code",
        "design"
      ]
    },
    {
      "login": "radoering",
      "name": "Randy Döring",
      "avatar_url": "https://avatars.githubusercontent.com/u/30527984?v=4",
      "profile": "https://github.com/radoering",
      "contributions": [
        "code",
        "review"
      ]
    },
    {
      "login": "astrojuanlu",
      "name": "Juan Luis Cano Rodríguez",
      "avatar_url": "https://avatars.githubusercontent.com/u/316517?v=4",
      "profile": "https://social.juanlu.space/@astrojuanlu",
      "contributions": [
        "code",
        "design",
        "review"
      ]
    },
    {
      "login": "henryiii",
      "name": "Henry Schreiner",
      "avatar_url": "https://avatars.githubusercontent.com/u/4616906?v=4",
      "profile": "http://iscinumpy.dev",
      "contributions": [
        "code",
        "design",
        "review"
      ]
    },
    {
      "login": "stefanv",
      "name": "Stefan van der Walt",
      "avatar_url": "https://avatars.githubusercontent.com/u/45071?v=4",
      "profile": "https://mentat.za.net",
      "contributions": [
        "code",
        "design",
        "review"
      ]
    },
    {
      "login": "eli-schwartz",
      "name": "Eli Schwartz",
      "avatar_url": "https://avatars.githubusercontent.com/u/6551424?v=4",
      "profile": "https://github.com/eli-schwartz",
      "contributions": [
        "code",
        "design",
        "review"
      ]
    },
    {
      "login": "rgommers",
      "name": "Ralf Gommers",
      "avatar_url": "https://avatars.githubusercontent.com/u/98330?v=4",
      "profile": "https://github.com/rgommers/",
      "contributions": [
        "code",
        "design",
        "review"
      ]
    },
    {
      "login": "pradyunsg",
      "name": "Pradyun Gedam",
      "avatar_url": "https://avatars.githubusercontent.com/u/3275593?v=4",
      "profile": "https://pradyunsg.me",
      "contributions": [
        "code",
        "design",
        "review"
      ]
    },
    {
      "login": "ofek",
      "name": "Ofek Lev",
      "avatar_url": "https://avatars.githubusercontent.com/u/9677399?v=4",
      "profile": "https://ofek.dev",
      "contributions": [
        "code",
        "design",
        "review",
        "tutorial"
      ]
    },
    {
      "login": "cmarmo",
      "name": "Chiara Marmo",
      "avatar_url": "https://avatars.githubusercontent.com/u/1662261?v=4",
      "profile": "https://orcid.org/0000-0003-2843-6044",
      "contributions": [
        "code",
        "design",
        "review"
      ]
    },
    {
      "login": "aragilar",
      "name": "James Tocknell",
      "avatar_url": "https://avatars.githubusercontent.com/u/1281144?v=4",
      "profile": "http://web.science.mq.edu.au/directory/listing/person.htm?id=tjames",
      "contributions": [
        "code",
        "review"
      ]
    },
    {
      "login": "frostming",
      "name": "Frost Ming",
      "avatar_url": "https://avatars.githubusercontent.com/u/16336606?v=4",
      "profile": "https://frostming.com",
      "contributions": [
        "code",
        "review"
      ]
    },
    {
      "login": "hugovk",
      "name": "Hugo van Kemenade",
      "avatar_url": "https://avatars.githubusercontent.com/u/1324225?v=4",
      "profile": "https://github.com/hugovk",
      "contributions": [
        "code",
        "review"
      ]
    },
    {
      "login": "kwinkunks",
      "name": "Matt Hall",
      "avatar_url": "https://avatars.githubusercontent.com/u/1692372?v=4",
      "profile": "https://code.scienxlab.org",
      "contributions": [
        "code",
        "review"
      ]
    },
    {
      "login": "jezdez",
      "name": "Jannis Leidel",
      "avatar_url": "https://avatars.githubusercontent.com/u/1610?v=4",
      "profile": "https://github.com/jezdez",
      "contributions": [
        "code",
        "review"
      ]
    },
    {
      "login": "dhirschfeld",
      "name": "Dave Hirschfeld",
      "avatar_url": "https://avatars.githubusercontent.com/u/881019?v=4",
      "profile": "https://dhirschfeld.github.io",
      "contributions": [
        "review"
      ]
    },
    {
      "login": "ucodery",
      "name": "Jeremy Paige",
      "avatar_url": "https://avatars.githubusercontent.com/u/28751151?v=4",
      "profile": "http://blog.ucodery.com",
      "contributions": [
        "code",
        "review",
        "tutorial",
        "maintenance",
        "doc"
      ]
    },
    {
      "login": "abravalheri",
      "name": "Anderson Bravalheri",
      "avatar_url": "https://avatars.githubusercontent.com/u/320755?v=4",
      "profile": "https://github.com/abravalheri",
      "contributions": [
        "code",
        "design"
      ]
    },
    {
      "login": "dpprdan",
      "name": "Daniel Possenriede",
      "avatar_url": "https://avatars.githubusercontent.com/u/1423562?v=4",
      "profile": "https://possenrie.de",
      "contributions": [
        "code",
        "review"
      ]
    },
    {
      "login": "yang-ruoxi",
      "name": "ruoxi",
      "avatar_url": "https://avatars.githubusercontent.com/u/13646711?v=4",
      "profile": "https://github.com/yang-ruoxi",
      "contributions": [
        "code",
        "review"
      ]
    },
    {
      "login": "isabelizimm",
      "name": "Isabel Zimmerman",
      "avatar_url": "https://avatars.githubusercontent.com/u/54685329?v=4",
      "profile": "https://github.com/isabelizimm",
      "contributions": [
        "code",
        "review"
      ]
    },
    {
      "login": "namurphy",
      "name": "Nick Murphy",
      "avatar_url": "https://avatars.githubusercontent.com/u/8931994?v=4",
      "profile": "https://orcid.org/0000-0001-6628-8033",
      "contributions": [
        "code",
        "review"
      ]
    },
    {
      "login": "Zeitsperre",
      "name": "Trevor James Smith",
      "avatar_url": "https://avatars.githubusercontent.com/u/10819524?v=4",
      "profile": "https://github.com/Zeitsperre",
      "contributions": [
        "code",
        "review"
      ]
    },
    {
      "login": "merwok",
      "name": "Éric",
      "avatar_url": "https://avatars.githubusercontent.com/u/635179?v=4",
      "profile": "https://github.com/merwok",
      "contributions": [
        "code",
        "review"
      ]
    },
    {
      "login": "kcranston",
      "name": "Karen Cranston",
      "avatar_url": "https://avatars.githubusercontent.com/u/312034?v=4",
      "profile": "https://karencranston.ca/",
      "contributions": [
        "code",
        "review"
      ]
    },
    {
      "login": "jhkennedy",
      "name": "Joseph H Kennedy",
      "avatar_url": "https://avatars.githubusercontent.com/u/7882693?v=4",
      "profile": "http://jhkennedy.org",
      "contributions": [
        "code",
        "review"
      ]
    },
    {
      "login": "inessapawson",
      "name": "Inessa Pawson",
      "avatar_url": "https://avatars.githubusercontent.com/u/43481325?v=4",
      "profile": "https://github.com/InessaPawson",
      "contributions": [
        "code",
        "review",
        "tutorial"
      ]
    },
    {
      "login": "billbrod",
      "name": "William F. Broderick",
      "avatar_url": "https://avatars.githubusercontent.com/u/6338509?v=4",
      "profile": "http://orcid.org/0000-0002-8999-9003",
      "contributions": [
        "tutorial"
      ]
    },
    {
      "login": "kierisi",
      "name": "Jesse Mostipak",
      "avatar_url": "https://avatars.githubusercontent.com/u/23085445?v=4",
      "profile": "https://github.com/kierisi",
      "contributions": [
        "tutorial"
      ]
    },
    {
      "login": "mknorps",
      "name": "Maria Knorps",
      "avatar_url": "https://avatars.githubusercontent.com/u/27200848?v=4",
      "profile": "https://github.com/mknorps",
      "contributions": [
        "code",
        "review"
      ]
    },
    {
      "login": "flying-sheep",
      "name": "Philipp A.",
      "avatar_url": "https://avatars.githubusercontent.com/u/291575?v=4",
      "profile": "https://phil.red",
      "contributions": [
        "code",
        "review"
      ]
    },
    {
      "login": "Midnighter",
      "name": "Moritz E. Beber",
      "avatar_url": "https://avatars.githubusercontent.com/u/135653?v=4",
      "profile": "https://github.com/Midnighter",
      "contributions": [
        "code",
        "tutorial"
      ]
    },
    {
      "login": "JacksonBurns",
      "name": "Jackson Burns",
      "avatar_url": "https://avatars.githubusercontent.com/u/33505528?v=4",
      "profile": "http://jacksonwarnerburns.com",
      "contributions": [
        "code",
        "review",
        "tutorial"
      ]
    },
    {
      "login": "jaimergp",
      "name": "jaimergp",
      "avatar_url": "https://avatars.githubusercontent.com/u/2559438?v=4",
      "profile": "https://github.com/jaimergp",
      "contributions": [
        "code",
        "review",
        "tutorial"
      ]
    },
    {
      "login": "h-vetinari",
      "name": "h-vetinari",
      "avatar_url": "https://avatars.githubusercontent.com/u/33685575?v=4",
      "profile": "https://github.com/h-vetinari",
      "contributions": [
        "code",
        "review",
        "tutorial"
      ]
    },
    {
      "login": "xmnlab",
      "name": "Ivan Ogasawara",
      "avatar_url": "https://avatars.githubusercontent.com/u/5209757?v=4",
      "profile": "https://xmnlab.github.io",
      "contributions": [
        "code",
        "review",
        "tutorial"
      ]
    },
    {
      "login": "tomalrussell",
      "name": "Tom Russell",
      "avatar_url": "https://avatars.githubusercontent.com/u/2762769?v=4",
      "profile": "https://github.com/tomalrussell",
      "contributions": [
        "code",
        "review",
        "tutorial"
      ]
    },
    {
      "login": "ctb",
      "name": "C. Titus Brown",
      "avatar_url": "https://avatars.githubusercontent.com/u/51016?v=4",
      "profile": "http://ivory.idyll.org/blog/",
      "contributions": [
        "code",
        "review"
      ]
    },
    {
      "login": "calekochenour",
      "name": "Cale Kochenour",
      "avatar_url": "https://avatars.githubusercontent.com/u/54423680?v=4",
      "profile": "https://medium.com/@calekochenour",
      "contributions": [
        "code",
        "review"
      ]
    },
    {
      "login": "miguelalizo",
      "name": "miguelalizo",
      "avatar_url": "https://avatars.githubusercontent.com/u/108839050?v=4",
      "profile": "https://github.com/miguelalizo",
      "contributions": [
        "code",
        "review"
      ]
    },
    {
      "login": "nyeshlur",
      "name": "nyeshlur",
      "avatar_url": "https://avatars.githubusercontent.com/u/72169901?v=4",
      "profile": "https://github.com/nyeshlur",
      "contributions": [
        "code",
        "review"
      ]
    },
    {
      "login": "Tyler-Bonnell",
      "name": "Tyler Bonnell",
      "avatar_url": "https://avatars.githubusercontent.com/u/89505514?v=4",
      "profile": "https://www.linkedin.com/in/tylerjbonnell/",
      "contributions": [
        "code",
        "review"
      ]
    },
    {
      "login": "ptressel",
      "name": "Pat Tressel",
      "avatar_url": "https://avatars.githubusercontent.com/u/618916?v=4",
      "profile": "http://www.linkedin.com/pub/pat-tressel/2/b6/610",
      "contributions": [
        "code",
        "review"
      ]
    },
    {
      "login": "kenseehart",
      "name": "Ken Seehart",
      "avatar_url": "https://avatars.githubusercontent.com/u/612119?v=4",
      "profile": "https://github.com/kenseehart",
      "contributions": [
        "code",
        "review"
      ]
    },
    {
      "login": "ryanskeith",
      "name": "Ryan",
      "avatar_url": "https://avatars.githubusercontent.com/u/657220?v=4",
      "profile": "https://github.com/ryanskeith",
      "contributions": [
        "code",
        "review"
      ]
    },
    {
      "login": "pb-413",
      "name": "Patrick Byers",
      "avatar_url": "https://avatars.githubusercontent.com/u/36516871?v=4",
      "profile": "https://github.com/pb-413",
      "contributions": [
        "code",
        "review"
      ]
    },
    {
      "login": "sosey",
      "name": "Megan Sosey",
      "avatar_url": "https://avatars.githubusercontent.com/u/503615?v=4",
      "profile": "http://www.stsci.edu/",
      "contributions": [
        "code",
        "review"
      ]
    },
    {
      "login": "BSuperbad",
      "name": "Brianne Wilhelmi",
      "avatar_url": "https://avatars.githubusercontent.com/u/100496041?v=4",
      "profile": "https://github.com/BSuperbad",
      "contributions": [
        "code",
        "review"
      ]
    },
    {
      "login": "chenghlee",
      "name": "Cheng H. Lee",
      "avatar_url": "https://avatars.githubusercontent.com/u/3485949?v=4",
      "profile": "https://github.com/chenghlee",
      "contributions": [
        "code",
        "review"
      ]
    },
    {
      "login": "Vaunty",
      "name": "Vaunty",
      "avatar_url": "https://avatars.githubusercontent.com/u/68826427?v=4",
      "profile": "https://github.com/Vaunty",
      "contributions": [
        "code",
        "review"
      ]
    },
    {
<<<<<<< HEAD
      "login": "zackw",
      "name": "Zack Weinberg",
      "avatar_url": "https://avatars.githubusercontent.com/u/325899?v=4",
      "profile": "https://www.owlfolio.org/",
      "contributions": [
        "review"
=======
      "login": "flpm",
      "name": "Felipe Moreno",
      "avatar_url": "https://avatars.githubusercontent.com/u/17676929?v=4",
      "profile": "http://flpm.dev",
      "contributions": [
        "review",
        "code"
>>>>>>> 1b3df563
      ]
    }
  ],
  "contributorsPerLine": 7,
  "skipCi": true,
  "repoType": "github",
  "repoHost": "https://github.com",
  "projectName": "python-package-guide",
  "projectOwner": "pyOpenSci",
  "commitType": "docs"
}<|MERGE_RESOLUTION|>--- conflicted
+++ resolved
@@ -605,14 +605,15 @@
       ]
     },
     {
-<<<<<<< HEAD
       "login": "zackw",
       "name": "Zack Weinberg",
       "avatar_url": "https://avatars.githubusercontent.com/u/325899?v=4",
       "profile": "https://www.owlfolio.org/",
       "contributions": [
         "review"
-=======
+      ]
+    }, 
+    {
       "login": "flpm",
       "name": "Felipe Moreno",
       "avatar_url": "https://avatars.githubusercontent.com/u/17676929?v=4",
@@ -620,7 +621,6 @@
       "contributions": [
         "review",
         "code"
->>>>>>> 1b3df563
       ]
     }
   ],
